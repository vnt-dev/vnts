<!DOCTYPE html>
<html lang="en">
<head>
    <meta charset="UTF-8">
    <script src="./js/jquery-3.7.1.min.js"></script>
    <script src="./js/g6.min.js"></script>
    <script src="./js/qrcode.min.js"></script>
    <script src="./js/api-post.js"></script>

    <link rel="stylesheet" href="./css/select.css">
    <link rel="stylesheet" href="./css/index.css">
    <title>vnts-web</title>
    <style>

        .select-content:before {
            content: "组网标识";
            position: absolute;
            left: -76px;
            line-height: 48px;
        }

        #container_content {
            position: relative;
            margin-left: 240px;
            padding-left: 10px;
            height: 100%;
        }

        #container {
            height: calc(100vh - 260px);
        }


        .network_info > div {
            height: 20px;
            line-height: 20px;
        }

        #group_info_show {
            max-height: calc(100vh - 200px);
            overflow-y: auto;
        }

        table {
            width: 100%;
            border-collapse: collapse;
            margin: 20px 0;
        }

        table, th, td {
            border: 1px solid #ccc;
        }

        th, td {
            padding: 8px;
            text-align: left;
        }

        th {
            background-color: #f2f2f2;
        }
    </style>
</head>
<body>
<div class="bigbox">
    <!-- 点击效果 -->
    <!--  <input type="checkbox" id="checkbox"/>
      <label for="checkbox">
          <img src="./svg/组网交换机.sxvg" alt="功能按钮">
          <img src="./svg/组网交换机.sxvg" alt="功能按钮">
          <img src="./svg/组网交换机.sxvg" alt="功能按钮">
      </label>-->
    <ul>
        <li>
            <img src="./svg/组网交换机.svg" alt="VNT"/>
            <span>VNT</span>
        </li>
        <li>
            <a href="#">
                <img src="svg/组网管理.svg" alt="1">
                <span>组网管理</span>
            </a>
        </li>
        <!--     <li>
                 <a href="#">
                     <img src="./svg/控制面板.svg" alt="3">
                     <span>控制面板</span>
                 </a>
             </li>-->
    </ul>

</div>
<div class="topBox">
    <div class="select-content">
        <!--        <label>组网标识：</label>-->
        <input type="hidden" name="groupId">
        <input type="text" name="select_input" id="select_input" class="select-input" value="" autocomplete="off"
               placeholder="Search..."/>
        <div id="search_select" class="search-select">
            <ul id="select_ul" class="select-ul">

            </ul>
        </div>
        <span class="group_len"></span>
    </div>
    <button id="addWireGuard">接入WireGuard客户端</button>
</div>
<div id="container_content">
    <div id="group_info">
        <div class="network_info">
            <div class="gateway_ip"></div>
            <div class="mask_ip"></div>
            <div class="network_ip"></div>
        </div>
        <div id="group_info_show">
            <div id="container">

            </div>
            <table id="deviceTable">
                <thead>
                <tr>
                    <th>虚拟 IP</th>
                    <th>名称</th>
                    <th>版本</th>
                    <th>在线状态</th>
                    <th>客户端加密</th>
                    <th>服务器加密</th>
                    <th>连接时间</th>
                    <th>链接地址</th>
                    <th>设备 ID</th>
                    <th>操作</th>
                </tr>
                </thead>
                <tbody>
                </tbody>
            </table>
        </div>
    </div>

</div>
<!-- wg信息弹窗 -->
<div id="wgConfigModal" class="modal">
    <div class="modal-content">
        <span class="title">使用WireGuard客户端接入</span>
        <span class="close">&times;</span>
        <div id="qrcode" class="visible"></div>
        <pre id="textConfig" class="hidden"></pre>
        <button id="toggleButton">显示文本配置</button>
    </div>
</div>
<!-- 添加wg弹窗 -->
<div id="addModal" class="modal">
    <div class="add-modal-content">
        <span class="close">&times;</span>
        <h2>WireGuard配置</h2>
        <div class="form-group">
            <label for="groupId">组网编号</label>
            <input type="text" id="groupId" placeholder="组网编号">
        </div>
        <div class="form-group">
            <label for="virtualIP">虚拟IP</label>
            <input type="text" id="virtualIP" placeholder="为空则自动分配">
        </div>
        <div class="form-group">
            <label for="deviceName">设备名称</label>
            <input type="text" id="deviceName" placeholder="设备名称">
        </div>
        <div class="form-group">
            <label for="privateKey">PrivateKey</label>
            <input type="text" id="privateKey" placeholder="PrivateKey">
        </div>
        <div class="form-group">
            <label for="endpoint">Endpoint</label>
            <input type="text" id="endpoint" placeholder="服务器UDP链接地址">
        </div>
        <div class="form-group">
            <label for="persistentKeepalive">PersistentKeepalive</label>
            <input type="number" id="persistentKeepalive" value="10" placeholder="PersistentKeepalive">
        </div>
        <div class="button-container">
            <button id="confirmButton">确认</button>
        </div>
        <div class="error" id="addWGError"></div>
    </div>
</div>
</body>
<script src="js/group-node.js"></script>

<script>
    if (!auth) {
        window.location.replace("login.html");
    }


    // console.log("auth" + auth)
</script>
<script>
    /* 点击按钮设置下拉菜单的显示与隐藏 */

    function newOptions(tempArr) {
        var listArr = [];
        for (var i = 0; i < tempArr.length; i++) {
            if (tempArr[i].indexOf($('#select_input').val()) > -1) {
                listArr.push(tempArr[i]);
            }
        }
        var options = '';
        for (var i = 0; i < listArr.length; i++) {
            opt = '<li class="li-select" data-groupId="' + listArr[i] + '">' + listArr[i] + '</li>';
            options += opt;
        }
        if (options == '') {
            $('#search_select').hide();
        } else {
            $('#search_select').show();
            $('#select_ul').html('').append(options);
        }
    }

    function searchInput(tempArr) {
        $('#select_input').on('keyup', function () {
            newOptions(tempArr);
        });
        $('#select_input').on('focus', function () {
            $('#search_select').show();
            newOptions(tempArr);
        });
        $('#select_ul .li-disabled').on('click', function () {
            $('#search_select').show();
        });
        $('#search_select').on('mouseover', function () {
            $(this).addClass('ul-hover');
        });
        $('#search_select').on('mouseout', function () {
            $(this).removeClass('ul-hover');
        });
        $('#select_input').on('blur', function () {
            if ($('#search_select').hasClass('ul-hover')) {
                $('#search_select').show();
            } else {
                $('#search_select').hide();
            }
        });
        $('#select_ul').delegate('.li-select', 'click', function () {
            $('#select_ul .li-select').removeClass('li-hover');
            var selectText = $(this).html();
            var groupIdVal = $($(this)[0]).attr("data-groupId");
            $('#select_input').val(selectText);
            $('#search_select').hide();
<<<<<<< HEAD
            $("input[name='groupId']").val(groupIdVal);
            getGroupInfoFunc(groupIdVal)
=======
            $("input[name='newMachineId']").val(newMachineIdVal);
            // console.log(newMachineIdVal);
            getGroupInfoFunc(newMachineIdVal)
>>>>>>> a4edd6ad

        });
        $('#select_ul').delegate('.li-select', 'mouseover', function () {
            $('#select_ul .li-select').removeClass('li-hover');
            $(this).addClass('li-hover');
        });
        if (tempArr.length > 0) {
            $('#select_input').val(tempArr[0])
            getGroupInfoFunc(tempArr[0])
        }
        $('.group_len').html('(' + tempArr.length + ')')
    }

    function displayDeviceInfo(groupId, data) {
        let devices = data.clients;
        const tableBody = document.getElementById('deviceTable').getElementsByTagName('tbody')[0];
<<<<<<< HEAD
        tableBody.innerHTML = "";
=======
        tableBody.innerHTML="";
>>>>>>> a4edd6ad
        devices.forEach(device => {
            const row = document.createElement('tr');

            const virtualIpCell = document.createElement('td');
            virtualIpCell.textContent = device.virtual_ip;
            row.appendChild(virtualIpCell);

            const nameCell = document.createElement('td');
            nameCell.textContent = device.name;
            row.appendChild(nameCell);

            const versionCell = document.createElement('td');
            versionCell.textContent = device.version;
            row.appendChild(versionCell);

            const onlineCell = document.createElement('td');
            onlineCell.textContent = device.online ? '在线' : '离线';
            row.appendChild(onlineCell);

            const clientSecretCell = document.createElement('td');
            clientSecretCell.textContent = device.client_secret ? '是' : '否';
            row.appendChild(clientSecretCell);

            const serverSecretCell = document.createElement('td');
            serverSecretCell.textContent = device.server_secret ? '是' : '否';
            row.appendChild(serverSecretCell);

            const lastJoinTimeCell = document.createElement('td');
            lastJoinTimeCell.textContent = device.last_join_time;
            row.appendChild(lastJoinTimeCell);

            const addressCell = document.createElement('td');
            addressCell.textContent = device.address;
            row.appendChild(addressCell);

            const deviceIdCell = document.createElement('td');
            deviceIdCell.textContent = device.device_id;
            row.appendChild(deviceIdCell);
<<<<<<< HEAD
            // 操作栏
            const optionCell = document.createElement('td');
            optionCell.className = 'option-cell';
            const deleteButton = document.createElement('button');
            optionCell.appendChild(deleteButton);
            deleteButton.className = 'delete-button';
            deleteButton.textContent = '删除';
            deleteButton.onclick = function () {
                const confirmed = window.confirm('你确定要删除这条记录吗？');
                if (confirmed) {
                    postRemoveClient({'group_id': groupId, 'virtual_ip': device.virtual_ip}, function () {
                        location.reload();
                    });
                    row.remove();
                }

            };
            let wg_config = device.wg_config;
            if (wg_config) {
                function generateWireguardConfig(privateKey, ip, prefix, publicKey, allowedIPs, endpoint, persistentKeepalive) {
                    return `[Interface]
PrivateKey = ${privateKey}
Address = ${ip}/${prefix}
[Peer]
PublicKey = ${publicKey}
AllowedIPs = ${allowedIPs}
Endpoint = ${endpoint}
PersistentKeepalive = ${persistentKeepalive}`;
                }

                const wireguardConfig = generateWireguardConfig(wg_config.secret_key, wg_config.ip, wg_config.prefix,
                    data.vnts_public_key, wg_config.vnts_allowed_ips, wg_config.vnts_endpoint, wg_config.persistent_keepalive);
                console.log(wireguardConfig);
                const viewButton = document.createElement('button');
                viewButton.textContent = '接入';
                viewButton.className = 'view-button';
                viewButton.onclick = function () {
                    // 显示弹窗
                    $('#wgConfigModal').show();
                    // 设置文本配置
                    $('#textConfig').text(wireguardConfig);
                    $('#qrcode').html('');
                    // 生成二维码
                    new QRCode(document.getElementById("qrcode"), {
                        correctLevel: 3,
                        text: wireguardConfig,
                        width: 256,
                        height: 256
                    });

                };
                optionCell.appendChild(viewButton);
            }
            row.appendChild(optionCell);
=======
>>>>>>> a4edd6ad
            tableBody.appendChild(row);
        });
    }
</script>
<script>
    let groupId;
    let deviceId = 'wg' + new Date().getTime();
    $('#addWireGuard').on('click', function () {
        $('#groupId').val(groupId);
        $('#deviceName').val('WireGuard');
        postWgPrivateKey({}, function (data) {
            $('#privateKey').val(data.data);
            $('.error').text('');
            $('#addModal').show();
        })
    });
    $('#confirmButton').on('click', function () {
        // 清除以前的错误信息
        $('.error').text('');
        // 获取输入值
        const groupId = $('#groupId').val().trim();
        const virtualIP = $('#virtualIP').val().trim();
        const deviceName = $('#deviceName').val().trim();
        const privateKey = $('#privateKey').val().trim();
        const endpoint = $('#endpoint').val().trim();
        const persistentKeepalive = $('#persistentKeepalive').val().trim();
        // 校验输入值
        if (!groupId) {
            $('#addWGError').text('组网编号不能为空');
            return
        }

        if (!deviceName) {
            $('#addWGError').text('设备名称不能为空');
            return;
        }

        if (!privateKey) {
            $('#addWGError').text('PrivateKey不能为空');
            return;
        }

        if (!endpoint) {
            $('#addWGError').text('Endpoint不能为空');
            return;
        }

        if (persistentKeepalive === '') {
            $('#addWGError').text('PersistentKeepalive不能为空');
            return;
        } else if (isNaN(persistentKeepalive) || persistentKeepalive < 0 || persistentKeepalive > 65535) {
            $('#addWGError').text('PersistentKeepalive必须是0~65535');
            return;
        }
        postCreateWG({
            'group_id': groupId, 'virtual_ip': virtualIP, 'device_id': deviceId, 'name': deviceName,
            'config': {
                'vnts_endpoint': endpoint,
                'private_key': privateKey,
                'persistent_keepalive': parseInt(persistentKeepalive),
            }
        }, function (data) {
            if (data && data.code === 200) {
                location.reload();
                $('#addModal').hide(); // 关闭模态框
            } else {
                $('#addWGError').text('添加失败:' + data.message);
            }

        })
    });

    function formatBytes(bytes) {
        if (!bytes) {
            return ''
        }
        const gigabytes = Math.floor(bytes / (1024 * 1024 * 1024));
        let remaining_bytes = bytes % (1024 * 1024 * 1024);
        const megabytes = Math.floor(remaining_bytes / (1024 * 1024));
        remaining_bytes = remaining_bytes % (1024 * 1024);
        const kilobytes = Math.floor(remaining_bytes / 1024);
        remaining_bytes = remaining_bytes % 1024;
        let s = '';
        if (gigabytes > 0) {
            s += gigabytes + ' GB ';
        }
        if (megabytes > 0) {
            s += megabytes + ' MB ';
        }
        if (kilobytes > 0) {
            s += kilobytes + ' KB ';
        }
        if (remaining_bytes > 0) {
            s += remaining_bytes + ' bytes';
        }
        return s.trim();
    }

    let nodeInitFunc = function (gateway_ip, clients) {
        let nodes = [{
            id: gateway_ip,
            label: gateway_ip,
            x: 0,
            y: 0,
            type: 'ellipse',
            size: [80, 60],
            icon: {
                show: true,
                img: './svg/路由器.svg',
                width: 40,
                height: 40,
            },
            labelCfg: {
                style: {
                    fill: '#1890ff',
                    fontSize: 14,
                    background: {
                        fill: '#ffffff',
                        stroke: '#9EC9FF',
                        padding: [2, 2, 2, 2],
                        radius: 2,
                    },
                },
                position: 'bottom',
            }
        }];
        let edges = [];
        for (let index in clients) {
            let client = clients[index];
            let status_info = client.status_info;
            if (!status_info) {
                status_info = {};
            }
            let node = {
                clientName: client.name,
                clientVersion: client.version,
                deviceId: client.device_id,
                lastJoinTime: client.last_join_time,
                natType: status_info.is_cone == null ? '' : (status_info.is_cone ? '锥形' : '对称'),
                upStream: formatBytes(status_info.up_stream),
                downStream: formatBytes(status_info.down_stream),
                clientSecret: client.client_secret,
                id: client.virtual_ip,
                name: '',
                ip: client.virtual_ip,
                nodeError: !client.online,
                dataType: client.name,
                keyInfo: client.address,
            };
            nodes.push(node);
            if (client.online) {
                if (client.status_info && client.status_info.p2p_list) {
                    let p2p_list = client.status_info.p2p_list;
                    for (let index in p2p_list) {
                        edges.push({
                            source: client.virtual_ip,
                            target: p2p_list[index],
                        })
                    }
                }
            }
        }
        let data = {
            nodes: nodes,
            edges: edges,
        };
        // console.log(data)

        graph.data(data);
        graph.render();
    }
    let getGroupInfoFunc = function (group) {
        groupId = group;
        postGroupInfo({'group': group}, function (response) {
            if (response && response.code === 200) {
                let data = response.data;
                $('.gateway_ip').html(data.gateway_ip);
                $('.mask_ip').html(data.mask_ip);
                $('.network_ip').html(data.network_ip);
                nodeInitFunc(data.gateway_ip, data.clients);
                displayDeviceInfo(group, data);
            } else {
                window.alert("调用服务失败")
            }

        })
    }
    postGroupList({}, function (result) {
        let group_list = result.data.group_list;
        // console.log(group_list);
        searchInput(group_list);
    });
    $('.close').on('click', function () {
        $('#wgConfigModal').hide();
        $('#addModal').hide();
    });
    $('#toggleButton').on('click', function () {
        if ($('#qrcode').hasClass('visible')) {
            $('#qrcode').removeClass('visible').addClass('hidden');
            $('#textConfig').removeClass('hidden').addClass('visible');
            $('#toggleButton').text('显示二维码');
        } else {
            $('#qrcode').removeClass('hidden').addClass('visible');
            $('#textConfig').removeClass('visible').addClass('hidden');
            $('#toggleButton').text('显示文本配置');
        }
    });
</script>
</html><|MERGE_RESOLUTION|>--- conflicted
+++ resolved
@@ -247,14 +247,8 @@
             var groupIdVal = $($(this)[0]).attr("data-groupId");
             $('#select_input').val(selectText);
             $('#search_select').hide();
-<<<<<<< HEAD
             $("input[name='groupId']").val(groupIdVal);
             getGroupInfoFunc(groupIdVal)
-=======
-            $("input[name='newMachineId']").val(newMachineIdVal);
-            // console.log(newMachineIdVal);
-            getGroupInfoFunc(newMachineIdVal)
->>>>>>> a4edd6ad
 
         });
         $('#select_ul').delegate('.li-select', 'mouseover', function () {
@@ -271,11 +265,7 @@
     function displayDeviceInfo(groupId, data) {
         let devices = data.clients;
         const tableBody = document.getElementById('deviceTable').getElementsByTagName('tbody')[0];
-<<<<<<< HEAD
         tableBody.innerHTML = "";
-=======
-        tableBody.innerHTML="";
->>>>>>> a4edd6ad
         devices.forEach(device => {
             const row = document.createElement('tr');
 
@@ -314,7 +304,6 @@
             const deviceIdCell = document.createElement('td');
             deviceIdCell.textContent = device.device_id;
             row.appendChild(deviceIdCell);
-<<<<<<< HEAD
             // 操作栏
             const optionCell = document.createElement('td');
             optionCell.className = 'option-cell';
@@ -369,8 +358,6 @@
                 optionCell.appendChild(viewButton);
             }
             row.appendChild(optionCell);
-=======
->>>>>>> a4edd6ad
             tableBody.appendChild(row);
         });
     }
