use std::io;
use std::sync::atomic::{AtomicUsize, Ordering};
use std::sync::Arc;
use std::time::Duration;

use tokio::net::UdpSocket;
use tokio::sync::Notify;
use tokio::{select, signal};

use crate::core::service::PacketHandler;
use crate::protocol::NetPacket;

pub async fn start(main_udp: Arc<UdpSocket>, handler: PacketHandler) -> io::Result<()> {
    let state = Arc::new((AtomicUsize::new(0), Notify::new()));

    let udp = main_udp.clone();
    loop {
        let mut buf = vec![0; 1024];
        select! {
            handle = udp.recv_from(&mut buf) =>{

                let state = state.clone();
                state.0.fetch_add(1, Ordering::Relaxed);
<<<<<<< HEAD
                // log::info!("Udp State++: {state:?}");
=======
                log::info!("Udp State++: {state:?}");
>>>>>>> b815f6f4

        match handle {
            Ok((len, addr)) => {
                let handler = handler.clone();
                let udp = main_udp.clone();
                tokio::spawn(async move {
                    match NetPacket::new(&mut buf[..len]) {
                        Ok(net_packet) => {
                            if let Some(rs) = handler.handle(net_packet, addr, &None).await {
                                let _ = udp.send_to(rs.buffer(), addr).await;
                            }
                        }
                        Err(e) => {
                            log::error!("{:?}", e)
                        }
                    }
                });
            }
            Err(e) => {
                log::error!("{:?}", e)
            }
        }


                if state.0.fetch_sub(1, Ordering::Relaxed) == 1 {
                    state.1.notify_one();
                }
<<<<<<< HEAD
                // log::info!("Udp State--: {state:?}");
            }
            _shutdown = signal::ctrl_c() => {
                log::info!("ctrl_c is pressed, exit");
=======
                log::info!("Udp State--: {state:?}");
            }
            _shutdown = signal::ctrl_c() => {
                log::info!("Udp State: {state:?}, ctrl_c is pressed, exit");
>>>>>>> b815f6f4
                let timer = tokio::time::sleep(Duration::from_secs(30));
                // notified by the last active task
                let notification = state.1.notified();

                // if the count isn't zero, we have to wait
                if state.0.load(Ordering::Relaxed) != 0 {
                    // wait for either the timer or notification to resolve
                    select! {
                        _ = timer => {}
                        _ = notification => {}
                    }
                } else {
                    return Ok(());
                }
            }
        }
    }
}<|MERGE_RESOLUTION|>--- conflicted
+++ resolved
@@ -15,17 +15,13 @@
 
     let udp = main_udp.clone();
     loop {
-        let mut buf = vec![0; 1024];
+        let mut buf = vec![0; 65536];
         select! {
             handle = udp.recv_from(&mut buf) =>{
 
                 let state = state.clone();
                 state.0.fetch_add(1, Ordering::Relaxed);
-<<<<<<< HEAD
                 // log::info!("Udp State++: {state:?}");
-=======
-                log::info!("Udp State++: {state:?}");
->>>>>>> b815f6f4
 
         match handle {
             Ok((len, addr)) => {
@@ -53,17 +49,10 @@
                 if state.0.fetch_sub(1, Ordering::Relaxed) == 1 {
                     state.1.notify_one();
                 }
-<<<<<<< HEAD
                 // log::info!("Udp State--: {state:?}");
             }
             _shutdown = signal::ctrl_c() => {
                 log::info!("ctrl_c is pressed, exit");
-=======
-                log::info!("Udp State--: {state:?}");
-            }
-            _shutdown = signal::ctrl_c() => {
-                log::info!("Udp State: {state:?}, ctrl_c is pressed, exit");
->>>>>>> b815f6f4
                 let timer = tokio::time::sleep(Duration::from_secs(30));
                 // notified by the last active task
                 let notification = state.1.notified();
